--- conflicted
+++ resolved
@@ -164,35 +164,6 @@
 
     # ----------------- reporting methods -----------------
 
-<<<<<<< HEAD
-    def status(self):
-        print("------------------------------------------")
-        print("                      | Servo 1 | Servo 2 ")
-        print("                      | Shoulder| Elbow   ")
-        print("----------------------|---------|---------")
-
-        pw_1, pw_2 = self.get_pulse_widths()
-        print(f"{'pulse-width |':>23}", f"{pw_1:>7.0f}", "|", f"{pw_2:>7.0f}")
-
-        angle_1, angle_2 = self.angle_1, self.angle_2
-        print(f"{'angle |':>23}", f"{angle_1:>7.0f}", "|", f"{angle_2:>7.0f}")
-
-        h1, h2 = self.hysteresis_correction_1, self.hysteresis_correction_2
-        print(f"{'hysteresis correction |':>23}", f"{h1:>7.1f}", "|", f"{h2:>7.1f}")
-        print("------------------------------------------")
-        print(f"{'x/y location |':>23}", f"{self.x:>7.1f}", "|", f"{self.y:>7.1f}")
-        print()
-        print("------------------------------------------")
-        print("pen:", self.pen.position)
-
-        bl = self.bounds[0], self.bounds[1]
-        tr = self.bounds[2], self.bounds[3]
-        print("------------------------------------------")
-        print("bottom left:", bl, "top right:", tr)
-        print("------------------------------------------")
-
-=======
->>>>>>> 96d5f871
     def report(self):
 
         print(f"               -----------------|-----------------")
