--- conflicted
+++ resolved
@@ -5,20 +5,6 @@
 from brachiograph import BrachioGraph
 import linedraw
 
-<<<<<<< HEAD
-bg = BrachioGraph(
-    inner_arm=8,
-    outer_arm=8,
-    bounds=(-6, 4, 6, 12),
-    virtual=True,
-    turtle=True,
-)
-
-# ----------------- set-up tests -----------------
-
-
-def test_initial_pulse_widths():
-=======
 bg = BrachioGraph(virtual=True)
 
 # ----------------- set-up tests -----------------
@@ -59,13 +45,10 @@
 
 def test_defaults_of_default_bg():
     assert bg.angles_to_pw_1 == bg.naive_angles_to_pulse_widths_1
->>>>>>> f583c61e
     assert bg.get_pulse_widths() == (1500, 1500)
     assert (bg.angle_1, bg.angle_2) == (-90, 90)
 
 
-<<<<<<< HEAD
-=======
 def test_defaults_of_bg_with_bidi_pws():
     assert bg2.angles_to_pw_1 != bg2.naive_angles_to_pulse_widths_1
 
@@ -82,7 +65,6 @@
     assert (bg2.angle_1, bg2.angle_2) == (-90, 90)
 
 
->>>>>>> f583c61e
 # ----------------- drawing methods -----------------
 
 
